// !$*UTF8*$!
{
	archiveVersion = 1;
	classes = {
	};
	objectVersion = 46;
	objects = {

/* Begin PBXBuildFile section */
		4C4656641A678B9E0091A8CB /* Process.swift in Sources */ = {isa = PBXBuildFile; fileRef = 4C4656631A678B9E0091A8CB /* Process.swift */; };
		4C4656651A6790A40091A8CB /* Process.swift in Sources */ = {isa = PBXBuildFile; fileRef = 4C4656631A678B9E0091A8CB /* Process.swift */; };
		4C4BE60A1A083A690085170A /* main.swift in Sources */ = {isa = PBXBuildFile; fileRef = 4C4BE6091A083A690085170A /* main.swift */; };
		4C4BE60E1A083A760085170A /* System.swift in Sources */ = {isa = PBXBuildFile; fileRef = 4C543D381A08398500C5D9B2 /* System.swift */; };
		4C4BE60F1A083A760085170A /* Battery.swift in Sources */ = {isa = PBXBuildFile; fileRef = 4C543D3A1A08399100C5D9B2 /* Battery.swift */; };
		4C543D221A08396700C5D9B2 /* SystemKit.h in Headers */ = {isa = PBXBuildFile; fileRef = 4C543D211A08396700C5D9B2 /* SystemKit.h */; settings = {ATTRIBUTES = (Public, ); }; };
		4C543D281A08396700C5D9B2 /* SystemKit.framework in Frameworks */ = {isa = PBXBuildFile; fileRef = 4C543D1C1A08396700C5D9B2 /* SystemKit.framework */; };
		4C543D2F1A08396700C5D9B2 /* SystemKitTests.swift in Sources */ = {isa = PBXBuildFile; fileRef = 4C543D2E1A08396700C5D9B2 /* SystemKitTests.swift */; };
		4C543D391A08398500C5D9B2 /* System.swift in Sources */ = {isa = PBXBuildFile; fileRef = 4C543D381A08398500C5D9B2 /* System.swift */; };
		4C543D3B1A08399100C5D9B2 /* Battery.swift in Sources */ = {isa = PBXBuildFile; fileRef = 4C543D3A1A08399100C5D9B2 /* Battery.swift */; };
		4C6D98B81A3A8FF500BA2B36 /* IOReturn.swift in Sources */ = {isa = PBXBuildFile; fileRef = 4C6D98B71A3A8FF500BA2B36 /* IOReturn.swift */; };
		4C6D98B91A3A905E00BA2B36 /* IOReturn.swift in Sources */ = {isa = PBXBuildFile; fileRef = 4C6D98B71A3A8FF500BA2B36 /* IOReturn.swift */; };
/* End PBXBuildFile section */

/* Begin PBXContainerItemProxy section */
		4C543D291A08396700C5D9B2 /* PBXContainerItemProxy */ = {
			isa = PBXContainerItemProxy;
			containerPortal = 4C543D131A08396700C5D9B2 /* Project object */;
			proxyType = 1;
			remoteGlobalIDString = 4C543D1B1A08396700C5D9B2;
			remoteInfo = SystemKit;
		};
		4CCA63541A61023800EBEC7D /* PBXContainerItemProxy */ = {
			isa = PBXContainerItemProxy;
			containerPortal = 4C543D131A08396700C5D9B2 /* Project object */;
			proxyType = 1;
			remoteGlobalIDString = 4C543D1B1A08396700C5D9B2;
			remoteInfo = SystemKit;
		};
/* End PBXContainerItemProxy section */

/* Begin PBXCopyFilesBuildPhase section */
		4C4BE6051A083A690085170A /* CopyFiles */ = {
			isa = PBXCopyFilesBuildPhase;
			buildActionMask = 2147483647;
			dstPath = /usr/share/man/man1/;
			dstSubfolderSpec = 0;
			files = (
			);
			runOnlyForDeploymentPostprocessing = 1;
		};
/* End PBXCopyFilesBuildPhase section */

/* Begin PBXFileReference section */
		4C4656631A678B9E0091A8CB /* Process.swift */ = {isa = PBXFileReference; fileEncoding = 4; lastKnownFileType = sourcecode.swift; path = Process.swift; sourceTree = "<group>"; };
		4C4BE6071A083A690085170A /* Example */ = {isa = PBXFileReference; explicitFileType = "compiled.mach-o.executable"; includeInIndex = 0; path = Example; sourceTree = BUILT_PRODUCTS_DIR; };
		4C4BE6091A083A690085170A /* main.swift */ = {isa = PBXFileReference; lastKnownFileType = sourcecode.swift; path = main.swift; sourceTree = "<group>"; };
		4C543D1C1A08396700C5D9B2 /* SystemKit.framework */ = {isa = PBXFileReference; explicitFileType = wrapper.framework; includeInIndex = 0; path = SystemKit.framework; sourceTree = BUILT_PRODUCTS_DIR; };
		4C543D201A08396700C5D9B2 /* Info.plist */ = {isa = PBXFileReference; lastKnownFileType = text.plist.xml; path = Info.plist; sourceTree = "<group>"; };
		4C543D211A08396700C5D9B2 /* SystemKit.h */ = {isa = PBXFileReference; lastKnownFileType = sourcecode.c.h; path = SystemKit.h; sourceTree = "<group>"; };
		4C543D271A08396700C5D9B2 /* SystemKitTests.xctest */ = {isa = PBXFileReference; explicitFileType = wrapper.cfbundle; includeInIndex = 0; path = SystemKitTests.xctest; sourceTree = BUILT_PRODUCTS_DIR; };
		4C543D2D1A08396700C5D9B2 /* Info.plist */ = {isa = PBXFileReference; lastKnownFileType = text.plist.xml; path = Info.plist; sourceTree = "<group>"; };
		4C543D2E1A08396700C5D9B2 /* SystemKitTests.swift */ = {isa = PBXFileReference; lastKnownFileType = sourcecode.swift; path = SystemKitTests.swift; sourceTree = "<group>"; };
		4C543D381A08398500C5D9B2 /* System.swift */ = {isa = PBXFileReference; fileEncoding = 4; lastKnownFileType = sourcecode.swift; path = System.swift; sourceTree = "<group>"; };
		4C543D3A1A08399100C5D9B2 /* Battery.swift */ = {isa = PBXFileReference; fileEncoding = 4; lastKnownFileType = sourcecode.swift; path = Battery.swift; sourceTree = "<group>"; };
		4C6D98B71A3A8FF500BA2B36 /* IOReturn.swift */ = {isa = PBXFileReference; fileEncoding = 4; lastKnownFileType = sourcecode.swift; path = IOReturn.swift; sourceTree = "<group>"; };
/* End PBXFileReference section */

/* Begin PBXFrameworksBuildPhase section */
		4C4BE6041A083A690085170A /* Frameworks */ = {
			isa = PBXFrameworksBuildPhase;
			buildActionMask = 2147483647;
			files = (
			);
			runOnlyForDeploymentPostprocessing = 0;
		};
		4C543D181A08396700C5D9B2 /* Frameworks */ = {
			isa = PBXFrameworksBuildPhase;
			buildActionMask = 2147483647;
			files = (
			);
			runOnlyForDeploymentPostprocessing = 0;
		};
		4C543D241A08396700C5D9B2 /* Frameworks */ = {
			isa = PBXFrameworksBuildPhase;
			buildActionMask = 2147483647;
			files = (
				4C543D281A08396700C5D9B2 /* SystemKit.framework in Frameworks */,
			);
			runOnlyForDeploymentPostprocessing = 0;
		};
/* End PBXFrameworksBuildPhase section */

/* Begin PBXGroup section */
		4C4BE6081A083A690085170A /* Example */ = {
			isa = PBXGroup;
			children = (
				4C4BE6091A083A690085170A /* main.swift */,
			);
			path = Example;
			sourceTree = "<group>";
		};
		4C543D121A08396700C5D9B2 = {
			isa = PBXGroup;
			children = (
				4C543D1E1A08396700C5D9B2 /* SystemKit */,
				4C543D2B1A08396700C5D9B2 /* SystemKitTests */,
				4C4BE6081A083A690085170A /* Example */,
				4C543D1D1A08396700C5D9B2 /* Products */,
			);
			sourceTree = "<group>";
		};
		4C543D1D1A08396700C5D9B2 /* Products */ = {
			isa = PBXGroup;
			children = (
				4C543D1C1A08396700C5D9B2 /* SystemKit.framework */,
				4C543D271A08396700C5D9B2 /* SystemKitTests.xctest */,
				4C4BE6071A083A690085170A /* Example */,
			);
			name = Products;
			sourceTree = "<group>";
		};
		4C543D1E1A08396700C5D9B2 /* SystemKit */ = {
			isa = PBXGroup;
			children = (
				4C543D3A1A08399100C5D9B2 /* Battery.swift */,
				4C543D381A08398500C5D9B2 /* System.swift */,
				4C4656631A678B9E0091A8CB /* Process.swift */,
				4C6D98B71A3A8FF500BA2B36 /* IOReturn.swift */,
				4C543D211A08396700C5D9B2 /* SystemKit.h */,
				4C543D1F1A08396700C5D9B2 /* Supporting Files */,
			);
			path = SystemKit;
			sourceTree = "<group>";
		};
		4C543D1F1A08396700C5D9B2 /* Supporting Files */ = {
			isa = PBXGroup;
			children = (
				4C543D201A08396700C5D9B2 /* Info.plist */,
			);
			name = "Supporting Files";
			sourceTree = "<group>";
		};
		4C543D2B1A08396700C5D9B2 /* SystemKitTests */ = {
			isa = PBXGroup;
			children = (
				4C543D2E1A08396700C5D9B2 /* SystemKitTests.swift */,
				4C543D2C1A08396700C5D9B2 /* Supporting Files */,
			);
			path = SystemKitTests;
			sourceTree = "<group>";
		};
		4C543D2C1A08396700C5D9B2 /* Supporting Files */ = {
			isa = PBXGroup;
			children = (
				4C543D2D1A08396700C5D9B2 /* Info.plist */,
			);
			name = "Supporting Files";
			sourceTree = "<group>";
		};
/* End PBXGroup section */

/* Begin PBXHeadersBuildPhase section */
		4C543D191A08396700C5D9B2 /* Headers */ = {
			isa = PBXHeadersBuildPhase;
			buildActionMask = 2147483647;
			files = (
				4C543D221A08396700C5D9B2 /* SystemKit.h in Headers */,
			);
			runOnlyForDeploymentPostprocessing = 0;
		};
/* End PBXHeadersBuildPhase section */

/* Begin PBXNativeTarget section */
		4C4BE6061A083A690085170A /* Example */ = {
			isa = PBXNativeTarget;
			buildConfigurationList = 4C4BE60D1A083A690085170A /* Build configuration list for PBXNativeTarget "Example" */;
			buildPhases = (
				4C4BE6031A083A690085170A /* Sources */,
				4C4BE6041A083A690085170A /* Frameworks */,
				4C4BE6051A083A690085170A /* CopyFiles */,
			);
			buildRules = (
			);
			dependencies = (
				4CCA63551A61023800EBEC7D /* PBXTargetDependency */,
			);
			name = Example;
			productName = Example;
			productReference = 4C4BE6071A083A690085170A /* Example */;
			productType = "com.apple.product-type.tool";
		};
		4C543D1B1A08396700C5D9B2 /* SystemKit */ = {
			isa = PBXNativeTarget;
			buildConfigurationList = 4C543D321A08396700C5D9B2 /* Build configuration list for PBXNativeTarget "SystemKit" */;
			buildPhases = (
				4C543D171A08396700C5D9B2 /* Sources */,
				4C543D181A08396700C5D9B2 /* Frameworks */,
				4C543D191A08396700C5D9B2 /* Headers */,
				4C543D1A1A08396700C5D9B2 /* Resources */,
			);
			buildRules = (
			);
			dependencies = (
			);
			name = SystemKit;
			productName = SystemKit;
			productReference = 4C543D1C1A08396700C5D9B2 /* SystemKit.framework */;
			productType = "com.apple.product-type.framework";
		};
		4C543D261A08396700C5D9B2 /* SystemKitTests */ = {
			isa = PBXNativeTarget;
			buildConfigurationList = 4C543D351A08396700C5D9B2 /* Build configuration list for PBXNativeTarget "SystemKitTests" */;
			buildPhases = (
				4C543D231A08396700C5D9B2 /* Sources */,
				4C543D241A08396700C5D9B2 /* Frameworks */,
				4C543D251A08396700C5D9B2 /* Resources */,
			);
			buildRules = (
			);
			dependencies = (
				4C543D2A1A08396700C5D9B2 /* PBXTargetDependency */,
			);
			name = SystemKitTests;
			productName = SystemKitTests;
			productReference = 4C543D271A08396700C5D9B2 /* SystemKitTests.xctest */;
			productType = "com.apple.product-type.bundle.unit-test";
		};
/* End PBXNativeTarget section */

/* Begin PBXProject section */
		4C543D131A08396700C5D9B2 /* Project object */ = {
			isa = PBXProject;
			attributes = {
<<<<<<< HEAD
				LastUpgradeCheck = 0800;
=======
				LastUpgradeCheck = 0830;
>>>>>>> cd2bc749
				ORGANIZATIONNAME = beltex;
				TargetAttributes = {
					4C4BE6061A083A690085170A = {
						CreatedOnToolsVersion = 6.1;
<<<<<<< HEAD
						LastSwiftMigration = 0800;
					};
					4C543D1B1A08396700C5D9B2 = {
						CreatedOnToolsVersion = 6.1;
						LastSwiftMigration = 0800;
					};
					4C543D261A08396700C5D9B2 = {
						CreatedOnToolsVersion = 6.1;
						LastSwiftMigration = 0800;
=======
						LastSwiftMigration = 0810;
					};
					4C543D1B1A08396700C5D9B2 = {
						CreatedOnToolsVersion = 6.1;
						LastSwiftMigration = 0810;
					};
					4C543D261A08396700C5D9B2 = {
						CreatedOnToolsVersion = 6.1;
						LastSwiftMigration = 0810;
>>>>>>> cd2bc749
					};
				};
			};
			buildConfigurationList = 4C543D161A08396700C5D9B2 /* Build configuration list for PBXProject "SystemKit" */;
			compatibilityVersion = "Xcode 3.2";
			developmentRegion = English;
			hasScannedForEncodings = 0;
			knownRegions = (
				en,
			);
			mainGroup = 4C543D121A08396700C5D9B2;
			productRefGroup = 4C543D1D1A08396700C5D9B2 /* Products */;
			projectDirPath = "";
			projectRoot = "";
			targets = (
				4C543D1B1A08396700C5D9B2 /* SystemKit */,
				4C543D261A08396700C5D9B2 /* SystemKitTests */,
				4C4BE6061A083A690085170A /* Example */,
			);
		};
/* End PBXProject section */

/* Begin PBXResourcesBuildPhase section */
		4C543D1A1A08396700C5D9B2 /* Resources */ = {
			isa = PBXResourcesBuildPhase;
			buildActionMask = 2147483647;
			files = (
			);
			runOnlyForDeploymentPostprocessing = 0;
		};
		4C543D251A08396700C5D9B2 /* Resources */ = {
			isa = PBXResourcesBuildPhase;
			buildActionMask = 2147483647;
			files = (
			);
			runOnlyForDeploymentPostprocessing = 0;
		};
/* End PBXResourcesBuildPhase section */

/* Begin PBXSourcesBuildPhase section */
		4C4BE6031A083A690085170A /* Sources */ = {
			isa = PBXSourcesBuildPhase;
			buildActionMask = 2147483647;
			files = (
				4C4656651A6790A40091A8CB /* Process.swift in Sources */,
				4C6D98B91A3A905E00BA2B36 /* IOReturn.swift in Sources */,
				4C4BE60E1A083A760085170A /* System.swift in Sources */,
				4C4BE60F1A083A760085170A /* Battery.swift in Sources */,
				4C4BE60A1A083A690085170A /* main.swift in Sources */,
			);
			runOnlyForDeploymentPostprocessing = 0;
		};
		4C543D171A08396700C5D9B2 /* Sources */ = {
			isa = PBXSourcesBuildPhase;
			buildActionMask = 2147483647;
			files = (
				4C543D391A08398500C5D9B2 /* System.swift in Sources */,
				4C4656641A678B9E0091A8CB /* Process.swift in Sources */,
				4C6D98B81A3A8FF500BA2B36 /* IOReturn.swift in Sources */,
				4C543D3B1A08399100C5D9B2 /* Battery.swift in Sources */,
			);
			runOnlyForDeploymentPostprocessing = 0;
		};
		4C543D231A08396700C5D9B2 /* Sources */ = {
			isa = PBXSourcesBuildPhase;
			buildActionMask = 2147483647;
			files = (
				4C543D2F1A08396700C5D9B2 /* SystemKitTests.swift in Sources */,
			);
			runOnlyForDeploymentPostprocessing = 0;
		};
/* End PBXSourcesBuildPhase section */

/* Begin PBXTargetDependency section */
		4C543D2A1A08396700C5D9B2 /* PBXTargetDependency */ = {
			isa = PBXTargetDependency;
			target = 4C543D1B1A08396700C5D9B2 /* SystemKit */;
			targetProxy = 4C543D291A08396700C5D9B2 /* PBXContainerItemProxy */;
		};
		4CCA63551A61023800EBEC7D /* PBXTargetDependency */ = {
			isa = PBXTargetDependency;
			target = 4C543D1B1A08396700C5D9B2 /* SystemKit */;
			targetProxy = 4CCA63541A61023800EBEC7D /* PBXContainerItemProxy */;
		};
/* End PBXTargetDependency section */

/* Begin XCBuildConfiguration section */
		4C4BE60B1A083A690085170A /* Debug */ = {
			isa = XCBuildConfiguration;
			buildSettings = {
				GCC_PREPROCESSOR_DEFINITIONS = (
					"DEBUG=1",
					"$(inherited)",
				);
				OTHER_SWIFT_FLAGS = "-D DEBUG";
				PRODUCT_NAME = "$(TARGET_NAME)";
				SWIFT_VERSION = 3.0;
			};
			name = Debug;
		};
		4C4BE60C1A083A690085170A /* Release */ = {
			isa = XCBuildConfiguration;
			buildSettings = {
				PRODUCT_NAME = "$(TARGET_NAME)";
<<<<<<< HEAD
				SWIFT_OPTIMIZATION_LEVEL = "-Owholemodule";
=======
>>>>>>> cd2bc749
				SWIFT_VERSION = 3.0;
			};
			name = Release;
		};
		4C543D301A08396700C5D9B2 /* Debug */ = {
			isa = XCBuildConfiguration;
			buildSettings = {
				ALWAYS_SEARCH_USER_PATHS = NO;
				CLANG_CXX_LANGUAGE_STANDARD = "gnu++0x";
				CLANG_CXX_LIBRARY = "libc++";
				CLANG_ENABLE_MODULES = YES;
				CLANG_ENABLE_OBJC_ARC = YES;
				CLANG_WARN_BOOL_CONVERSION = YES;
				CLANG_WARN_CONSTANT_CONVERSION = YES;
				CLANG_WARN_DIRECT_OBJC_ISA_USAGE = YES_ERROR;
				CLANG_WARN_EMPTY_BODY = YES;
				CLANG_WARN_ENUM_CONVERSION = YES;
				CLANG_WARN_INFINITE_RECURSION = YES;
				CLANG_WARN_INT_CONVERSION = YES;
				CLANG_WARN_OBJC_ROOT_CLASS = YES_ERROR;
				CLANG_WARN_SUSPICIOUS_MOVE = YES;
				CLANG_WARN_UNREACHABLE_CODE = YES;
				CLANG_WARN__DUPLICATE_METHOD_MATCH = YES;
				COPY_PHASE_STRIP = NO;
				CURRENT_PROJECT_VERSION = 1;
				ENABLE_STRICT_OBJC_MSGSEND = YES;
				ENABLE_TESTABILITY = YES;
				GCC_C_LANGUAGE_STANDARD = gnu99;
				GCC_DYNAMIC_NO_PIC = NO;
				GCC_NO_COMMON_BLOCKS = YES;
				GCC_OPTIMIZATION_LEVEL = 0;
				GCC_PREPROCESSOR_DEFINITIONS = (
					"DEBUG=1",
					"$(inherited)",
				);
				GCC_SYMBOLS_PRIVATE_EXTERN = NO;
				GCC_WARN_64_TO_32_BIT_CONVERSION = YES;
				GCC_WARN_ABOUT_RETURN_TYPE = YES_ERROR;
				GCC_WARN_UNDECLARED_SELECTOR = YES;
				GCC_WARN_UNINITIALIZED_AUTOS = YES_AGGRESSIVE;
				GCC_WARN_UNUSED_FUNCTION = YES;
				GCC_WARN_UNUSED_VARIABLE = YES;
				MACOSX_DEPLOYMENT_TARGET = 10.9;
				MTL_ENABLE_DEBUG_INFO = YES;
				ONLY_ACTIVE_ARCH = YES;
				SDKROOT = macosx;
				SWIFT_OPTIMIZATION_LEVEL = "-Onone";
				VERSIONING_SYSTEM = "apple-generic";
				VERSION_INFO_PREFIX = "";
			};
			name = Debug;
		};
		4C543D311A08396700C5D9B2 /* Release */ = {
			isa = XCBuildConfiguration;
			buildSettings = {
				ALWAYS_SEARCH_USER_PATHS = NO;
				CLANG_CXX_LANGUAGE_STANDARD = "gnu++0x";
				CLANG_CXX_LIBRARY = "libc++";
				CLANG_ENABLE_MODULES = YES;
				CLANG_ENABLE_OBJC_ARC = YES;
				CLANG_WARN_BOOL_CONVERSION = YES;
				CLANG_WARN_CONSTANT_CONVERSION = YES;
				CLANG_WARN_DIRECT_OBJC_ISA_USAGE = YES_ERROR;
				CLANG_WARN_EMPTY_BODY = YES;
				CLANG_WARN_ENUM_CONVERSION = YES;
				CLANG_WARN_INFINITE_RECURSION = YES;
				CLANG_WARN_INT_CONVERSION = YES;
				CLANG_WARN_OBJC_ROOT_CLASS = YES_ERROR;
				CLANG_WARN_SUSPICIOUS_MOVE = YES;
				CLANG_WARN_UNREACHABLE_CODE = YES;
				CLANG_WARN__DUPLICATE_METHOD_MATCH = YES;
				COPY_PHASE_STRIP = YES;
				CURRENT_PROJECT_VERSION = 1;
				DEBUG_INFORMATION_FORMAT = "dwarf-with-dsym";
				ENABLE_NS_ASSERTIONS = NO;
				ENABLE_STRICT_OBJC_MSGSEND = YES;
				GCC_C_LANGUAGE_STANDARD = gnu99;
				GCC_NO_COMMON_BLOCKS = YES;
				GCC_WARN_64_TO_32_BIT_CONVERSION = YES;
				GCC_WARN_ABOUT_RETURN_TYPE = YES_ERROR;
				GCC_WARN_UNDECLARED_SELECTOR = YES;
				GCC_WARN_UNINITIALIZED_AUTOS = YES_AGGRESSIVE;
				GCC_WARN_UNUSED_FUNCTION = YES;
				GCC_WARN_UNUSED_VARIABLE = YES;
				MACOSX_DEPLOYMENT_TARGET = 10.9;
				MTL_ENABLE_DEBUG_INFO = NO;
				SDKROOT = macosx;
				SWIFT_OPTIMIZATION_LEVEL = "-Owholemodule";
				VERSIONING_SYSTEM = "apple-generic";
				VERSION_INFO_PREFIX = "";
			};
			name = Release;
		};
		4C543D331A08396700C5D9B2 /* Debug */ = {
			isa = XCBuildConfiguration;
			buildSettings = {
				CLANG_ENABLE_MODULES = YES;
				COMBINE_HIDPI_IMAGES = YES;
				DEFINES_MODULE = YES;
				DYLIB_COMPATIBILITY_VERSION = 1;
				DYLIB_CURRENT_VERSION = 1;
				DYLIB_INSTALL_NAME_BASE = "@rpath";
				FRAMEWORK_VERSION = A;
				INFOPLIST_FILE = SystemKit/Info.plist;
				INSTALL_PATH = "$(LOCAL_LIBRARY_DIR)/Frameworks";
				LD_RUNPATH_SEARCH_PATHS = "$(inherited) @executable_path/../Frameworks @loader_path/Frameworks";
				PRODUCT_BUNDLE_IDENTIFIER = "beltex.$(PRODUCT_NAME:rfc1034identifier)";
				PRODUCT_NAME = "$(TARGET_NAME)";
				SKIP_INSTALL = YES;
				SWIFT_OPTIMIZATION_LEVEL = "-Onone";
				SWIFT_VERSION = 3.0;
			};
			name = Debug;
		};
		4C543D341A08396700C5D9B2 /* Release */ = {
			isa = XCBuildConfiguration;
			buildSettings = {
				CLANG_ENABLE_MODULES = YES;
				COMBINE_HIDPI_IMAGES = YES;
				DEFINES_MODULE = YES;
				DYLIB_COMPATIBILITY_VERSION = 1;
				DYLIB_CURRENT_VERSION = 1;
				DYLIB_INSTALL_NAME_BASE = "@rpath";
				FRAMEWORK_VERSION = A;
				INFOPLIST_FILE = SystemKit/Info.plist;
				INSTALL_PATH = "$(LOCAL_LIBRARY_DIR)/Frameworks";
				LD_RUNPATH_SEARCH_PATHS = "$(inherited) @executable_path/../Frameworks @loader_path/Frameworks";
				PRODUCT_BUNDLE_IDENTIFIER = "beltex.$(PRODUCT_NAME:rfc1034identifier)";
				PRODUCT_NAME = "$(TARGET_NAME)";
				SKIP_INSTALL = YES;
<<<<<<< HEAD
				SWIFT_OPTIMIZATION_LEVEL = "-Owholemodule";
=======
>>>>>>> cd2bc749
				SWIFT_VERSION = 3.0;
			};
			name = Release;
		};
		4C543D361A08396700C5D9B2 /* Debug */ = {
			isa = XCBuildConfiguration;
			buildSettings = {
				COMBINE_HIDPI_IMAGES = YES;
				FRAMEWORK_SEARCH_PATHS = (
					"$(DEVELOPER_FRAMEWORKS_DIR)",
					"$(inherited)",
				);
				GCC_PREPROCESSOR_DEFINITIONS = (
					"DEBUG=1",
					"$(inherited)",
				);
				INFOPLIST_FILE = SystemKitTests/Info.plist;
				LD_RUNPATH_SEARCH_PATHS = "$(inherited) @executable_path/../Frameworks @loader_path/../Frameworks";
				PRODUCT_BUNDLE_IDENTIFIER = "beltex.$(PRODUCT_NAME:rfc1034identifier)";
				PRODUCT_NAME = "$(TARGET_NAME)";
				SWIFT_VERSION = 3.0;
			};
			name = Debug;
		};
		4C543D371A08396700C5D9B2 /* Release */ = {
			isa = XCBuildConfiguration;
			buildSettings = {
				COMBINE_HIDPI_IMAGES = YES;
				FRAMEWORK_SEARCH_PATHS = (
					"$(DEVELOPER_FRAMEWORKS_DIR)",
					"$(inherited)",
				);
				INFOPLIST_FILE = SystemKitTests/Info.plist;
				LD_RUNPATH_SEARCH_PATHS = "$(inherited) @executable_path/../Frameworks @loader_path/../Frameworks";
				PRODUCT_BUNDLE_IDENTIFIER = "beltex.$(PRODUCT_NAME:rfc1034identifier)";
				PRODUCT_NAME = "$(TARGET_NAME)";
<<<<<<< HEAD
				SWIFT_OPTIMIZATION_LEVEL = "-Owholemodule";
=======
>>>>>>> cd2bc749
				SWIFT_VERSION = 3.0;
			};
			name = Release;
		};
/* End XCBuildConfiguration section */

/* Begin XCConfigurationList section */
		4C4BE60D1A083A690085170A /* Build configuration list for PBXNativeTarget "Example" */ = {
			isa = XCConfigurationList;
			buildConfigurations = (
				4C4BE60B1A083A690085170A /* Debug */,
				4C4BE60C1A083A690085170A /* Release */,
			);
			defaultConfigurationIsVisible = 0;
			defaultConfigurationName = Release;
		};
		4C543D161A08396700C5D9B2 /* Build configuration list for PBXProject "SystemKit" */ = {
			isa = XCConfigurationList;
			buildConfigurations = (
				4C543D301A08396700C5D9B2 /* Debug */,
				4C543D311A08396700C5D9B2 /* Release */,
			);
			defaultConfigurationIsVisible = 0;
			defaultConfigurationName = Release;
		};
		4C543D321A08396700C5D9B2 /* Build configuration list for PBXNativeTarget "SystemKit" */ = {
			isa = XCConfigurationList;
			buildConfigurations = (
				4C543D331A08396700C5D9B2 /* Debug */,
				4C543D341A08396700C5D9B2 /* Release */,
			);
			defaultConfigurationIsVisible = 0;
			defaultConfigurationName = Release;
		};
		4C543D351A08396700C5D9B2 /* Build configuration list for PBXNativeTarget "SystemKitTests" */ = {
			isa = XCConfigurationList;
			buildConfigurations = (
				4C543D361A08396700C5D9B2 /* Debug */,
				4C543D371A08396700C5D9B2 /* Release */,
			);
			defaultConfigurationIsVisible = 0;
			defaultConfigurationName = Release;
		};
/* End XCConfigurationList section */
	};
	rootObject = 4C543D131A08396700C5D9B2 /* Project object */;
}<|MERGE_RESOLUTION|>--- conflicted
+++ resolved
@@ -231,26 +231,11 @@
 		4C543D131A08396700C5D9B2 /* Project object */ = {
 			isa = PBXProject;
 			attributes = {
-<<<<<<< HEAD
-				LastUpgradeCheck = 0800;
-=======
 				LastUpgradeCheck = 0830;
->>>>>>> cd2bc749
 				ORGANIZATIONNAME = beltex;
 				TargetAttributes = {
 					4C4BE6061A083A690085170A = {
 						CreatedOnToolsVersion = 6.1;
-<<<<<<< HEAD
-						LastSwiftMigration = 0800;
-					};
-					4C543D1B1A08396700C5D9B2 = {
-						CreatedOnToolsVersion = 6.1;
-						LastSwiftMigration = 0800;
-					};
-					4C543D261A08396700C5D9B2 = {
-						CreatedOnToolsVersion = 6.1;
-						LastSwiftMigration = 0800;
-=======
 						LastSwiftMigration = 0810;
 					};
 					4C543D1B1A08396700C5D9B2 = {
@@ -260,7 +245,6 @@
 					4C543D261A08396700C5D9B2 = {
 						CreatedOnToolsVersion = 6.1;
 						LastSwiftMigration = 0810;
->>>>>>> cd2bc749
 					};
 				};
 			};
@@ -365,10 +349,6 @@
 			isa = XCBuildConfiguration;
 			buildSettings = {
 				PRODUCT_NAME = "$(TARGET_NAME)";
-<<<<<<< HEAD
-				SWIFT_OPTIMIZATION_LEVEL = "-Owholemodule";
-=======
->>>>>>> cd2bc749
 				SWIFT_VERSION = 3.0;
 			};
 			name = Release;
@@ -499,10 +479,6 @@
 				PRODUCT_BUNDLE_IDENTIFIER = "beltex.$(PRODUCT_NAME:rfc1034identifier)";
 				PRODUCT_NAME = "$(TARGET_NAME)";
 				SKIP_INSTALL = YES;
-<<<<<<< HEAD
-				SWIFT_OPTIMIZATION_LEVEL = "-Owholemodule";
-=======
->>>>>>> cd2bc749
 				SWIFT_VERSION = 3.0;
 			};
 			name = Release;
@@ -539,10 +515,6 @@
 				LD_RUNPATH_SEARCH_PATHS = "$(inherited) @executable_path/../Frameworks @loader_path/../Frameworks";
 				PRODUCT_BUNDLE_IDENTIFIER = "beltex.$(PRODUCT_NAME:rfc1034identifier)";
 				PRODUCT_NAME = "$(TARGET_NAME)";
-<<<<<<< HEAD
-				SWIFT_OPTIMIZATION_LEVEL = "-Owholemodule";
-=======
->>>>>>> cd2bc749
 				SWIFT_VERSION = 3.0;
 			};
 			name = Release;
