--- conflicted
+++ resolved
@@ -184,11 +184,7 @@
         let result = sysctl(&mib, u_int(mib.count), ptr, &size, nil, 0)
 
 
-<<<<<<< HEAD
-        if result == 0 { name = String()/**todoString(cString: "")*/ }
-=======
         if result == 0 { name = String(cString: UnsafeRawPointer(ptr).assumingMemoryBound(to: CChar.self)) }
->>>>>>> cd2bc749
         else           { name = String() }
 
 
@@ -518,16 +514,7 @@
     
     fileprivate static func hostBasicInfo() -> host_basic_info {
         // TODO: Why is host_basic_info.max_mem val different from sysctl?
-        var size = mach_msg_type_number_t(HOST_BASIC_INFO_COUNT)
-        var hostInfo = host_basic_info()
-        
-<<<<<<< HEAD
-        let result = withUnsafeMutablePointer(to: &hostInfo) {
-            $0.withMemoryRebound(to: integer_t.self, capacity: Int(size)) {
-                host_info(mach_host_self(), Int32(HOST_BASIC_INFO), $0, &size)
-            }
-        }
-=======
+        
         var size     = HOST_BASIC_INFO_COUNT
         let hostInfo = host_basic_info_t.allocate(capacity: 1)
         
@@ -537,7 +524,6 @@
   
         let data = hostInfo.move()
         hostInfo.deallocate(capacity: 1)
->>>>>>> cd2bc749
         
         #if DEBUG
             if result != KERN_SUCCESS {
@@ -546,15 +532,10 @@
             }
         #endif
         
-        return hostInfo
-    }
-
-    
-<<<<<<< HEAD
-    private static func hostLoadInfo() -> host_load_info {
-        var size = HOST_LOAD_INFO_COUNT
-        var hostInfo = host_load_info()
-=======
+        return data
+    }
+
+    
     fileprivate static func hostLoadInfo() -> host_load_info {
         var size     = HOST_LOAD_INFO_COUNT
         let hostInfo = host_load_info_t.allocate(capacity: 1)
@@ -567,14 +548,7 @@
         
         let data = hostInfo.move()
         hostInfo.deallocate(capacity: 1)
->>>>>>> cd2bc749
-        
-        let result = withUnsafeMutablePointer(to: &hostInfo) {
-            $0.withMemoryRebound(to: integer_t.self, capacity: Int(size)) {
-                host_statistics(mach_host_self(), Int32(HOST_LOAD_INFO), $0, &size)
-            }
-        }
- 
+        
         #if DEBUG
             if result != KERN_SUCCESS {
                 print("ERROR - \(#file):\(#function) - kern_result_t = "
@@ -582,22 +556,10 @@
             }
         #endif
         
-        return hostInfo
-    }
-    
-    
-<<<<<<< HEAD
-    private static func hostCPULoadInfo() -> host_cpu_load_info {
-        let HOST_CPU_INFO_COUNT = MemoryLayout<host_cpu_load_info>.stride/MemoryLayout<integer_t>.stride
-        var size = mach_msg_type_number_t(HOST_CPU_INFO_COUNT)
-        var hostInfo = host_cpu_load_info()
-        
-        let result = withUnsafeMutablePointer(to: &hostInfo) {
-            $0.withMemoryRebound(to: integer_t.self, capacity: Int(size)) {
-                host_statistics(mach_host_self(), Int32(HOST_CPU_LOAD_INFO), $0, &size)
-            }
-        }
-=======
+        return data
+    }
+    
+    
     fileprivate static func hostCPULoadInfo() -> host_cpu_load_info {
         var size     = HOST_CPU_LOAD_INFO_COUNT
         let hostInfo = host_cpu_load_info_t.allocate(capacity: 1)
@@ -610,7 +572,6 @@
         
         let data = hostInfo.move()
         hostInfo.deallocate(capacity: 1)
->>>>>>> cd2bc749
         
         #if DEBUG
             if result != KERN_SUCCESS {
@@ -619,7 +580,7 @@
             }
         #endif
 
-        return hostInfo
+        return data
     }
     
     
@@ -637,16 +598,8 @@
 
             return processor_set_load_info()
         }
-        
-<<<<<<< HEAD
-        var size     = PROCESSOR_SET_LOAD_INFO_COUNT
-        var hostInfo = processor_set_load_info()
-        
-        result = withUnsafeMutablePointer(to: &hostInfo) {
-            $0.withMemoryRebound(to: integer_t.self, capacity: Int(size)) {
-                processor_set_statistics(pset, Int32(PROCESSOR_SET_LOAD_INFO), $0, &size)
-            }
-=======
+
+        
         var count    = PROCESSOR_SET_LOAD_INFO_COUNT
         let info_out = processor_set_load_info_t.allocate(capacity: 1)
         
@@ -655,7 +608,6 @@
                                      PROCESSOR_SET_LOAD_INFO,
                                      $0,
                                      &count)
->>>>>>> cd2bc749
         }
 
         #if DEBUG
@@ -671,14 +623,10 @@
         // set which should exist by default as long as the machine is running
         mach_port_deallocate(mach_task_self_, pset)
 
-<<<<<<< HEAD
-        return hostInfo
-=======
         let data = info_out.move()
         info_out.deallocate(capacity: 1)
         
         return data
->>>>>>> cd2bc749
     }
     
     
@@ -691,16 +639,6 @@
     */
     fileprivate static func VMStatistics64() -> vm_statistics64 {
         var size     = HOST_VM_INFO64_COUNT
-<<<<<<< HEAD
-        var hostInfo = vm_statistics64()
-        
-        let result = withUnsafeMutablePointer(to: &hostInfo) {
-            $0.withMemoryRebound(to: integer_t.self, capacity: Int(size)) {
-                host_statistics64(machHost, Int32(HOST_VM_INFO64), $0, &size)
-            }
-        }
-
-=======
         let hostInfo = vm_statistics64_t.allocate(capacity: 1)
         
         let result = hostInfo.withMemoryRebound(to: integer_t.self, capacity: Int(size)) {
@@ -713,7 +651,6 @@
         let data = hostInfo.move()
         hostInfo.deallocate(capacity: 1)
         
->>>>>>> cd2bc749
         #if DEBUG
             if result != KERN_SUCCESS {
                 print("ERROR - \(#file):\(#function) - kern_result_t = "
@@ -721,6 +658,6 @@
             }
         #endif
         
-        return hostInfo
+        return data
     }
 }