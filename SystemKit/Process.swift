//
// Process.swift
// SystemKit
//
// The MIT License
//
// Copyright (C) 2014-2017  beltex <https://github.com/beltex>
//
// Permission is hereby granted, free of charge, to any person obtaining a copy
// of this software and associated documentation files (the "Software"), to deal
// in the Software without restriction, including without limitation the rights
// to use, copy, modify, merge, publish, distribute, sublicense, and/or sell
// copies of the Software, and to permit persons to whom the Software is
// furnished to do so, subject to the following conditions:
//
// The above copyright notice and this permission notice shall be included in
// all copies or substantial portions of the Software.
//
// THE SOFTWARE IS PROVIDED "AS IS", WITHOUT WARRANTY OF ANY KIND, EXPRESS OR
// IMPLIED, INCLUDING BUT NOT LIMITED TO THE WARRANTIES OF MERCHANTABILITY,
// FITNESS FOR A PARTICULAR PURPOSE AND NONINFRINGEMENT. IN NO EVENT SHALL THE
// AUTHORS OR COPYRIGHT HOLDERS BE LIABLE FOR ANY CLAIM, DAMAGES OR OTHER
// LIABILITY, WHETHER IN AN ACTION OF CONTRACT, TORT OR OTHERWISE, ARISING FROM,
// OUT OF OR IN CONNECTION WITH THE SOFTWARE OR THE USE OR OTHER DEALINGS IN
// THE SOFTWARE.

import Darwin
import Foundation

//------------------------------------------------------------------------------
// MARK: GLOBAL PUBLIC PROPERTIES
//------------------------------------------------------------------------------

// As defined in <mach/machine.h>

/// Assuming this is interpreted as unknown for now
public let CPU_TYPE_ANY       : cpu_type_t = -1
public let CPU_TYPE_X86       : cpu_type_t = 7
public let CPU_TYPE_I386      : cpu_type_t = CPU_TYPE_X86   // For compatibility
public let CPU_TYPE_X86_64    : cpu_type_t = CPU_TYPE_X86 | CPU_ARCH_ABI64
public let CPU_TYPE_ARM       : cpu_type_t = 12
public let CPU_TYPE_ARM64     : cpu_type_t = CPU_TYPE_ARM | CPU_ARCH_ABI64
public let CPU_TYPE_POWERPC   : cpu_type_t = 18
public let CPU_TYPE_POWERPC64 : cpu_type_t = CPU_TYPE_POWERPC | CPU_ARCH_ABI64

//------------------------------------------------------------------------------
// MARK: PUBLIC STRUCTS
//------------------------------------------------------------------------------

/// Process information
public struct ProcessInfo {
    let pid     : Int
    let ppid    : Int
    let pgid    : Int
    let uid     : Int
    let command : String
    /// What architecture was this process compiled for?
    let arch    : cpu_type_t
    /// sys/proc.h - SIDL, SRUN, SSLEEP, SSTOP, SZOMB
    var status  : Int32
}

/// Process API
public struct ProcessAPI {
    
    //--------------------------------------------------------------------------
    // MARK: PRIVATE PROPERTIES
    //--------------------------------------------------------------------------
<<<<<<< HEAD
    
    private static let machHost = mach_host_self()
=======

    fileprivate static let machHost = mach_host_self()
>>>>>>> cd2bc749
    
    //--------------------------------------------------------------------------
    // MARK: PUBLIC INITIALIZERS
    //--------------------------------------------------------------------------
    
    public init() { }
    
    //--------------------------------------------------------------------------
    // MARK: PUBLIC METHODS
    //--------------------------------------------------------------------------
    
    /// Return list of currently running processes
    public static func list() -> [ProcessInfo] {
<<<<<<< HEAD
        var list                         = [ProcessInfo]()
        var psets: processor_set_name_array_t?
        var pcnt: mach_msg_type_number_t = 0
        
=======
        var list                                = [ProcessInfo]()
        var psets: processor_set_name_array_t?  = processor_set_name_array_t.allocate(capacity: 1)
        var pcnt: mach_msg_type_number_t        = 0

>>>>>>> cd2bc749
        // Need root
        var result = host_processor_sets(machHost, &psets, &pcnt)
        if result != KERN_SUCCESS {
            #if DEBUG
                print("ERROR - \(#file):\(#function) - Need root - " +
                    "kern_return_t: \(result)")
            #endif
            return list
        }
        
        
        // For each CPU set
        for i in 0..<Int(pcnt) {
            var pset: processor_set_name_t = 0
            result = host_processor_set_priv(machHost, psets![i], &pset)
            
            if result != KERN_SUCCESS {
                #if DEBUG
                    print("ERROR - \(#file):\(#function) - CPU set " +
                        "\(i) - kern_return_t: \(result)")
                #endif
                continue
            }
            
            
            // Get port to each task
<<<<<<< HEAD
            var tasks: task_array_t?
            var taskCount: mach_msg_type_number_t = 0
=======
            var tasks: task_array_t?                = task_array_t.allocate(capacity: 1)
            var taskCount: mach_msg_type_number_t   = 0
>>>>>>> cd2bc749
            result = processor_set_tasks(pset, &tasks, &taskCount)
            
            if result != KERN_SUCCESS {
                #if DEBUG
                    print("ERROR - \(#file):\(#function) - failed to "
                        + " get tasks - kern_return_t: \(result)")
                #endif
                continue
            }
            
            
            // For each task
            for x in 0 ..< Int(taskCount) {
                let task       = tasks![x]
                var pid: pid_t = 0
                
                pid_for_task(task, &pid)
                
                
                // BSD layer only stuff
                var kinfo = kinfo_proc()
                var size  = MemoryLayout<kinfo_proc>.stride
                var mib: [Int32] = [CTL_KERN, KERN_PROC, KERN_PROC_PID, pid]
                
                // TODO: Error check
                sysctl(&mib, u_int(mib.count), &kinfo, &size, nil, 0)
<<<<<<< HEAD
                
                let command = withUnsafePointer(to: &kinfo.kp_proc.p_comm) {_ in 
                    // todoString(cString: UnsafePointer($0))
                    String("")
=======

                let command = withUnsafePointer(to: &kinfo.kp_proc.p_comm) {
                    String(cString: UnsafeRawPointer($0).assumingMemoryBound(to: CChar.self))
>>>>>>> cd2bc749
                }
                
                
                list.append(ProcessInfo(pid    : Int(pid),
                                        ppid   : Int(kinfo.kp_eproc.e_ppid),
                                        pgid   : Int(kinfo.kp_eproc.e_pgid),
                                        uid    : Int(kinfo.kp_eproc.e_ucred.cr_uid),
                                        command: command!,
                                        arch   : arch(pid),
                                        status : Int32(kinfo.kp_proc.p_stat)))
                
                mach_port_deallocate(mach_task_self_, task)
            }
            
            // TODO: Missing deallocate for tasks
            mach_port_deallocate(mach_task_self_, pset)
            mach_port_deallocate(mach_task_self_, psets![i])
            
            // TODO: Why do dealloc calls on tasks and psets fail?
        }
        
        return list
    }
    
    //--------------------------------------------------------------------------
    // MARK: PRIVATE METHODS
    //--------------------------------------------------------------------------
    
    /// What architecture was this process compiled for?
<<<<<<< HEAD
    private static func arch(_ pid: pid_t) -> cpu_type_t {
=======
    fileprivate static func arch(_ pid: pid_t) -> cpu_type_t {
>>>>>>> cd2bc749
        var arch = CPU_TYPE_ANY
        
        // sysctl.proc_cputype not documented anywhere. Doesn't even show up
        // when running 'sysctl -A'. Have to call sysctlnametomib() before hand
        // due to this
        // TODO: Call sysctlnametomib() only once
        var mib       = [Int32](repeating: 0, count: Int(CTL_MAXNAME))
        var mibLength = size_t(CTL_MAXNAME)
        
        var result = sysctlnametomib("sysctl.proc_cputype", &mib, &mibLength)
        
        if result != 0 {
            #if DEBUG
                print("ERROR - \(#file):\(#function):\(#line) - "
                    + "\(result)")
            #endif
            
            return arch
        }
        
        
        mib[Int(mibLength)] = pid
        var size = MemoryLayout<cpu_type_t>.size
<<<<<<< HEAD
        
=======

>>>>>>> cd2bc749
        result = sysctl(&mib, u_int(mibLength + 1), &arch, &size, nil, 0)
        
        if result != 0 {
            #if DEBUG
                print("ERROR - \(#file):\(#function):\(#line) - "
                    + "\(result)")
            #endif
            
            arch = CPU_TYPE_ANY
        }
        
        return arch
    }
}<|MERGE_RESOLUTION|>--- conflicted
+++ resolved
@@ -66,13 +66,8 @@
     //--------------------------------------------------------------------------
     // MARK: PRIVATE PROPERTIES
     //--------------------------------------------------------------------------
-<<<<<<< HEAD
-    
-    private static let machHost = mach_host_self()
-=======
 
     fileprivate static let machHost = mach_host_self()
->>>>>>> cd2bc749
     
     //--------------------------------------------------------------------------
     // MARK: PUBLIC INITIALIZERS
@@ -86,23 +81,16 @@
     
     /// Return list of currently running processes
     public static func list() -> [ProcessInfo] {
-<<<<<<< HEAD
-        var list                         = [ProcessInfo]()
-        var psets: processor_set_name_array_t?
-        var pcnt: mach_msg_type_number_t = 0
-        
-=======
         var list                                = [ProcessInfo]()
         var psets: processor_set_name_array_t?  = processor_set_name_array_t.allocate(capacity: 1)
         var pcnt: mach_msg_type_number_t        = 0
 
->>>>>>> cd2bc749
         // Need root
         var result = host_processor_sets(machHost, &psets, &pcnt)
         if result != KERN_SUCCESS {
             #if DEBUG
                 print("ERROR - \(#file):\(#function) - Need root - " +
-                    "kern_return_t: \(result)")
+                        "kern_return_t: \(result)")
             #endif
             return list
         }
@@ -116,30 +104,25 @@
             if result != KERN_SUCCESS {
                 #if DEBUG
                     print("ERROR - \(#file):\(#function) - CPU set " +
-                        "\(i) - kern_return_t: \(result)")
+                            "\(i) - kern_return_t: \(result)")
                 #endif
                 continue
             }
             
             
             // Get port to each task
-<<<<<<< HEAD
-            var tasks: task_array_t?
-            var taskCount: mach_msg_type_number_t = 0
-=======
             var tasks: task_array_t?                = task_array_t.allocate(capacity: 1)
             var taskCount: mach_msg_type_number_t   = 0
->>>>>>> cd2bc749
             result = processor_set_tasks(pset, &tasks, &taskCount)
             
             if result != KERN_SUCCESS {
                 #if DEBUG
                     print("ERROR - \(#file):\(#function) - failed to "
-                        + " get tasks - kern_return_t: \(result)")
+                            + " get tasks - kern_return_t: \(result)")
                 #endif
                 continue
             }
-            
+
             
             // For each task
             for x in 0 ..< Int(taskCount) {
@@ -156,16 +139,9 @@
                 
                 // TODO: Error check
                 sysctl(&mib, u_int(mib.count), &kinfo, &size, nil, 0)
-<<<<<<< HEAD
-                
-                let command = withUnsafePointer(to: &kinfo.kp_proc.p_comm) {_ in 
-                    // todoString(cString: UnsafePointer($0))
-                    String("")
-=======
 
                 let command = withUnsafePointer(to: &kinfo.kp_proc.p_comm) {
                     String(cString: UnsafeRawPointer($0).assumingMemoryBound(to: CChar.self))
->>>>>>> cd2bc749
                 }
                 
                 
@@ -173,7 +149,7 @@
                                         ppid   : Int(kinfo.kp_eproc.e_ppid),
                                         pgid   : Int(kinfo.kp_eproc.e_pgid),
                                         uid    : Int(kinfo.kp_eproc.e_ucred.cr_uid),
-                                        command: command!,
+                                        command: command,
                                         arch   : arch(pid),
                                         status : Int32(kinfo.kp_proc.p_stat)))
                 
@@ -189,17 +165,13 @@
         
         return list
     }
-    
+
     //--------------------------------------------------------------------------
     // MARK: PRIVATE METHODS
     //--------------------------------------------------------------------------
     
     /// What architecture was this process compiled for?
-<<<<<<< HEAD
-    private static func arch(_ pid: pid_t) -> cpu_type_t {
-=======
     fileprivate static func arch(_ pid: pid_t) -> cpu_type_t {
->>>>>>> cd2bc749
         var arch = CPU_TYPE_ANY
         
         // sysctl.proc_cputype not documented anywhere. Doesn't even show up
@@ -210,35 +182,31 @@
         var mibLength = size_t(CTL_MAXNAME)
         
         var result = sysctlnametomib("sysctl.proc_cputype", &mib, &mibLength)
-        
+
         if result != 0 {
             #if DEBUG
                 print("ERROR - \(#file):\(#function):\(#line) - "
-                    + "\(result)")
+                        + "\(result)")
             #endif
-            
+
             return arch
         }
         
         
         mib[Int(mibLength)] = pid
         var size = MemoryLayout<cpu_type_t>.size
-<<<<<<< HEAD
-        
-=======
-
->>>>>>> cd2bc749
+
         result = sysctl(&mib, u_int(mibLength + 1), &arch, &size, nil, 0)
-        
+
         if result != 0 {
             #if DEBUG
                 print("ERROR - \(#file):\(#function):\(#line) - "
-                    + "\(result)")
+                        + "\(result)")
             #endif
-            
+
             arch = CPU_TYPE_ANY
         }
-        
+
         return arch
     }
 }